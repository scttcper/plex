import { randomUUID } from 'node:crypto';
import { join } from 'node:path';
import { setTimeout as sleep } from 'node:timers/promises';

import { execa } from 'execa';
import { globby } from 'globby';
import { makeDirectory } from 'make-dir';
import ora from 'ora';
import pRetry from 'p-retry';
import yargs from 'yargs';
import { hideBin } from 'yargs/helpers';

import {
  AlertListener,
  type AlertTypes,
  MyPlexAccount,
  type PlexServer,
  SEARCHTYPES,
} from '../src/index.js';

import {
  prepareAudioDir,
  prepareMovieDir,
  prepareTvDir,
  requiredAudio,
  requiredMovies,
  requiredShows,
} from './create-media.js';

const __dirname = new URL('.', import.meta.url).pathname;

const yarg = yargs(hideBin(process.argv))
  .option('token', { type: 'string', desc: 'plex account token', default: '' })
  .option('username', { type: 'string', desc: 'plex account username', default: '' })
  .option('password', { type: 'string', desc: 'plex account password', default: '' })
  .option('destination', {
    type: 'string',
    desc: 'Local path where to store all the media',
    default: 'plex',
  })
  .option('advertise-ip', {
    type: 'string',
    default: '127.0.0.1',
    desc: 'IP address which should be advertised by new Plex instance',
  })
  .option('server-name', {
    type: 'string',
    default: `plex-test-docker-${randomUUID()}`,
    desc: 'Name for the new server',
  })
  .option('docker-tag', {
    type: 'string',
    default: 'latest',
    desc: 'Docker image tag to install',
  })
  .option('docker', {
    type: 'boolean',
    desc: 'Use docker',
    default: true,
  })
  .option('accept-eula', {
    type: 'boolean',
    desc: 'Accept Plex`s EULA',
    default: false,
  })
  .option('create-movies', {
    type: 'boolean',
    desc: 'Create Movies section',
    default: true,
  })
  .option('create-shows', {
    type: 'boolean',
    desc: 'Create Shows section',
    default: true,
  })
  .option('create-audio', {
    type: 'boolean',
    desc: 'Create Audio section',
    default: true,
  });

const dockerCmd = ({
  imageTag,
  claimToken,
  advertiseIp,
  containerNameExtra,
  timezone,
  language,
  hostname,
  destination,
}: Options) => [
  // 'docker',
  'run',
  '-d',
  '--name',
  `plex-test-${containerNameExtra}${imageTag}`,
  '--restart',
  'on-failure',
  '-p',
  '32400:32400/tcp',
  '-p',
  '3005:3005/tcp',
  '-p',
  '8324:8324/tcp',
  '-p',
  '32469:32469/tcp',
  '-p',
  '1900:1900/udp',
  '-p',
  '32410:32410/udp',
  '-p',
  '32412:32412/udp',
  '-p',
  '32413:32413/udp',
  '-p',
  '32414:32414/udp',
  '-e',
  `PLEX_CLAIM=${claimToken}`,
  '-e',
  `ADVERTISE_IP=http://${advertiseIp}:32400/`,
  '-e',
  `TZ=${timezone}`,
  '-e',
  `LANG=${language}`,
  '-h',
  hostname,
  '-v',
  `${destination}/db:/config`,
  '-v',
  `${destination}/transcode:/transcode`,
  '-v',
  `${destination}/media:/data`,
  `plexinc/pms-docker:${imageTag}`,
];

type Section = {
  name: string;
  type: string;
  location: string;
  agent: string;
  scanner: string;
  language: string;
  expectedMediaCount: number;
  prefs?: Record<string, string>;
};

type Options = {
  destination: string;
  hostname: string;
  claimToken: string;
  timezone: string;
  language: string;
  advertiseIp: string;
  imageTag: string;
  containerNameExtra: string;
};

async function createSection(section: Section, server: PlexServer): Promise<void> {
  let processedMedia = 0;
  let listener: AlertListener;
<<<<<<< HEAD

  let expectedMediaTypes: number[];
  switch (section.type) {
    case 'show':
      expectedMediaTypes = [SEARCHTYPES.show, SEARCHTYPES.season, SEARCHTYPES.episode];
      break;
    case 'artist':
      expectedMediaTypes = [SEARCHTYPES.artist, SEARCHTYPES.album, SEARCHTYPES.track];
      break;
    default:
      // Assume single type matches section type (e.g., movie)
      expectedMediaTypes = [SEARCHTYPES[section.type as keyof typeof SEARCHTYPES]];
      break;
  }

  // biome-ignore lint/suspicious/noAsyncPromiseExecutor: <explanation>
=======
  // oxlint-disable-next-line no-async-promise-executor
>>>>>>> b15038dc
  return new Promise(async resolve => {
    const alertCallback = (data: AlertTypes) => {
      if (data.type === 'timeline' && data.TimelineEntry[0].state === 5) {
        const entry = data.TimelineEntry[0];
        // Check if the entry type is one we expect for this section
        if (expectedMediaTypes.includes(entry.type)) {
          processedMedia += 1;
          // console.log(`Finished ${processedMedia} ${section.name}`);
        }
      }

      if (processedMedia >= section.expectedMediaCount) {
        resolve();
        listener.stop();
      }
    };

    listener = new AlertListener(server, alertCallback);
    await listener.run();

    await sleep(4000);

    try {
      // Add the specified section to our Plex instance. This tends to be a bit
      // flaky, so we retry a few times here.
      await pRetry(
        async () => {
          const library = await server.library();
          await library.add(
            section.name,
            section.type,
            section.agent,
            section.scanner,
            section.location,
            section.language,
            section.prefs,
          );
        },
        {
          retries: 60,
          onFailedAttempt: async () => sleep(1000),
        },
      );
    } catch {
      throw new Error('Unable to create section');
    }
  });
}

async function setupMovies(moviePath: string): Promise<number> {
  await makeDirectory(moviePath);
  const files = await globby(`${moviePath}/*.mkv`);
  const totalMovies = Object.keys(requiredMovies).length;
  if (files.length === totalMovies) {
    return totalMovies;
  }

  await prepareMovieDir(moviePath);
  return totalMovies;
}

async function setupShows(showPath: string): Promise<number> {
  await makeDirectory(showPath);
  const files = await globby(`${showPath}/*.mkv`);
  const totalEpisodes = Object.values(requiredShows).flat(2).length;

  if (files.length === totalEpisodes) {
    return totalEpisodes;
  }

  await prepareTvDir(showPath);
  return totalEpisodes;
}

async function setupAudio(audioPath: string): Promise<number> {
  await makeDirectory(audioPath);
  await prepareAudioDir(audioPath);

  let totalTracks = 0;
  for (const artist of Object.values(requiredAudio)) {
    for (const album of Object.values(artist)) {
      totalTracks += album.length;
    }
  }

  return totalTracks;
}

async function main() {
  const argv = await Promise.resolve(yarg.argv);
  const token = argv.token || process.env.PLEXAPI_AUTH_SERVER_TOKEN;
  const { username, password } = argv;
  if (!username && !password && !token) {
    throw new Error('Must provide username/password or token');
  }

  const account = await new MyPlexAccount(
    'http://localhost:32400',
    argv.username,
    argv.password,
    token,
  ).connect();
  const claimToken = await account.claimToken();
  const destination = join(__dirname, '..', argv.destination);
  const mediaPath = join(destination, 'media');
  await makeDirectory(mediaPath);
  console.log({ mediaPath });

  const opts: Options = {
    destination,
    hostname: argv['server-name'],
    claimToken,
    timezone: 'UTC',
    language: 'en_US.UTF-8',
    advertiseIp: argv['advertise-ip'],
    imageTag: argv['docker-tag'],
    containerNameExtra: '',
  };

  if (argv.docker) {
    try {
      await execa('which', ['docker']);
    } catch {
      throw new Error('Docker is required to be available');
    }

    try {
      await execa('docker', ['pull', `plexinc/pms-docker:${opts.imageTag}`]);
    } catch {
      throw new Error('Got an error when executing docker pull!');
    }

    const cmd = dockerCmd(opts);

    try {
      await execa('docker', cmd);
    } catch (err: any) {
      console.error(err.stderr);
      throw new Error('docker command failed');
    }
  }

  await account.connect();

  const connectServer = async () => (await account.device(opts.hostname)).connect();

  const waitServer = ora('Waiting for the server to appear in your account').start();

  let plexServer: PlexServer;
  try {
    plexServer = await pRetry(connectServer, {
      retries: 20,
      onFailedAttempt: async () => sleep(1000),
    });
  } catch (err) {
    console.error(err);
    throw new Error('Server didnt appear in your account');
  }

  waitServer.succeed();

  const settingsProg = ora('Setting server test settings').start();
  const settings = await plexServer.settings();
  if (argv['accept-eula']) {
    settings.get('acceptedEULA').set(true);
  }

  if (account.subscriptionActive) {
    settings.get('GenerateIntroMarkerBehavior').set('never');
  }

  settings.get('GenerateBIFBehavior').set('never');
  settings.get('GenerateChapterThumbBehavior').set('never');
  settings.get('LoudnessAnalysisBehavior').set('never');

  await settings.save();
  settingsProg.succeed();

  const sections: Section[] = [];

  if (argv['create-movies']) {
    const moviesPath = join(mediaPath, 'Movies');
    const setupMoviesProgress = ora(`Setup movie files`).start();
    const numMovies = await setupMovies(moviesPath);
    setupMoviesProgress.succeed();
    sections.push({
      name: 'Movies',
      type: 'movie',
      location: '/data/Movies',
      agent: 'tv.plex.agents.movie',
      scanner: 'Plex Movie',
      language: 'en-US',
      expectedMediaCount: numMovies,
      prefs: {
        'prefs[enableBIFGeneration]': '0',
        'prefs[enableCreditsMarkerGeneration]': '0',
      },
    });
  }

  if (argv['create-shows']) {
    const showsPath = join(mediaPath, 'TV-Shows');
    const setupMoviesProgress = ora(`Setup movie files`).start();
    const numMovies = await setupShows(showsPath);
    setupMoviesProgress.succeed();
    sections.push({
      name: 'TV Shows',
      type: 'show',
      location: '/data/TV-Shows',
      agent: 'tv.plex.agents.series',
      scanner: 'Plex TV Series',
      language: 'en-US',
      expectedMediaCount: numMovies,
      prefs: {
        // disable intro and credits markers to speed up tests
        'prefs[enableIntroMarkerGeneration]': '0',
        'prefs[enableCreditsMarkerGeneration]': '0',
      },
    });
  }

  if (argv['create-audio']) {
    const audioPath = join(mediaPath, 'Music');
    const setupAudioProgress = ora(`Setup audio files`).start();
    const numTracks = await setupAudio(audioPath);
    setupAudioProgress.succeed();
    sections.push({
      name: 'Music',
      type: 'artist',
      location: '/data/Music',
      agent: 'tv.plex.agents.music',
      scanner: 'Plex Music',
      language: 'en-US',
      expectedMediaCount: numTracks,
    });
  }

  for (const section of sections) {
    const sectionProgress = ora(`Setup section ${section.name}`).start();
    await createSection(section, plexServer);
    sectionProgress.succeed();
  }
}

main()
  .then(() => process.exit(0))
  .catch(err => {
    console.error(err);
    process.exit(1);
  });<|MERGE_RESOLUTION|>--- conflicted
+++ resolved
@@ -158,7 +158,6 @@
 async function createSection(section: Section, server: PlexServer): Promise<void> {
   let processedMedia = 0;
   let listener: AlertListener;
-<<<<<<< HEAD
 
   let expectedMediaTypes: number[];
   switch (section.type) {
@@ -174,10 +173,7 @@
       break;
   }
 
-  // biome-ignore lint/suspicious/noAsyncPromiseExecutor: <explanation>
-=======
   // oxlint-disable-next-line no-async-promise-executor
->>>>>>> b15038dc
   return new Promise(async resolve => {
     const alertCallback = (data: AlertTypes) => {
       if (data.type === 'timeline' && data.TimelineEntry[0].state === 5) {
