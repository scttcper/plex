import type { Section } from './library.js';

export interface MediaContainer<T> {
  MediaContainer: T;
}

export interface MetadataContainer<T extends { Metadata: any }> {
  MediaContainer: T;
}

export function rsplit(str: string, sep: string, maxsplit: number): string[] {
  const split = str.split(sep);
  if (maxsplit) {
    return [split.slice(0, -maxsplit).join(sep), ...split.slice(-maxsplit)];
  }

  return split;
}

/**
 * Return the full agent identifier from a short identifier, name, or confirm full identifier.
 */
export async function getAgentIdentifier(section: Section, agent: string) {
  const agents: string[] = [];
  for (const ag of await section.agents()) {
    const identifiers = [ag.identifier, ag.shortIdentifier, ag.name];
    if (identifiers.includes(agent)) {
      return ag.identifier;
    }

    agents.push(...identifiers);
  }

  throw new Error(`Couldnt find "${agent}" in agents list (${agents.join(', ')})`);
}

<<<<<<< HEAD
/** Simple tag helper for editing a object. */
export function tagHelper(
  tag: string,
  items: string[],
  { locked = true, remove = false }: { locked?: boolean; remove?: boolean } = {},
) {
=======
/**
 * Simple tag helper for editing a object.
 */
export function tagHelper(tag: string, items: string[], locked = true, remove = false) {
>>>>>>> 97092fb7
  const data: Record<string, string | number> = {};
  if (remove) {
    const tagname = `${tag}[].tag.tag-`;
    data[tagname] = items.join(',');
  } else {
    for (let idx = 0; idx < items.length; idx++) {
      const item = items[idx];
      const tagname = `${tag}[${idx}].tag.tag`;
      data[tagname] = item;
    }
  }

  data[`${tag}.locked`] = locked ? 1 : 0;
  return data;
}

export function ltrim(x: string, characters: string[]): string {
  let start = 0;
  while (characters.includes(x[start])) {
    start += 1;
  }

  return x.slice(start);
}

export function lowerFirst(str: string): string {
  return str.charAt(0).toLowerCase() + str.slice(1);
}<|MERGE_RESOLUTION|>--- conflicted
+++ resolved
@@ -34,19 +34,12 @@
   throw new Error(`Couldnt find "${agent}" in agents list (${agents.join(', ')})`);
 }
 
-<<<<<<< HEAD
 /** Simple tag helper for editing a object. */
 export function tagHelper(
   tag: string,
   items: string[],
   { locked = true, remove = false }: { locked?: boolean; remove?: boolean } = {},
 ) {
-=======
-/**
- * Simple tag helper for editing a object.
- */
-export function tagHelper(tag: string, items: string[], locked = true, remove = false) {
->>>>>>> 97092fb7
   const data: Record<string, string | number> = {};
   if (remove) {
     const tagname = `${tag}[].tag.tag-`;
