--- conflicted
+++ resolved
@@ -125,12 +125,7 @@
     const key = `/library/parts/${this.id}`;
     const params = new URLSearchParams({ allParts: '1' });
     const streamId = typeof stream === 'number' ? stream : stream.id;
-    params.set('audioStreamID', streamId.toString());
-<<<<<<< HEAD
-    await this.server.query({ path: key + '?' + params.toString(), method: 'put' });
-=======
-    await this.server.query(`${key}?${params.toString()}`, 'put');
->>>>>>> 97092fb7
+    await this.server.query({ path: `${key}?${params.toString()}`, method: 'put' });
     return this;
   }
 
@@ -143,11 +138,7 @@
     const params = new URLSearchParams({ allParts: '1' });
     const streamId = typeof stream === 'number' ? stream : stream.id;
     params.set('subtitleStreamID', streamId.toString());
-<<<<<<< HEAD
-    await this.server.query({ path: key + '?' + params.toString(), method: 'put' });
-=======
-    await this.server.query(`${key}?${params.toString()}`, 'put');
->>>>>>> 97092fb7
+    await this.server.query({ path: `${key}?${params.toString()}`, method: 'put' });
     return this;
   }
 
