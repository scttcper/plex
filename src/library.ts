--- conflicted
+++ resolved
@@ -3,11 +3,8 @@
 
 import { PartialPlexObject } from './base/partialPlexObject.js';
 import { PlexObject } from './base/plexObject.js';
-<<<<<<< HEAD
+
 import { Album, Artist, Track } from './audio.js';
-=======
-
->>>>>>> b15038dc
 import { fetchItem, fetchItems, findItems } from './baseFunctionality.js';
 import { NotFound } from './exceptions.js';
 import type {
